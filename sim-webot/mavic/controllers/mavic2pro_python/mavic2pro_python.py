--- conflicted
+++ resolved
@@ -14,7 +14,7 @@
 
 """Python controller for Mavic 2 Pro with ROS2 integration via rosbridge.
    Connects to ROS2 container running at localhost:9090
-   Publishes MJPEG video stream to Nimbus Hub via HTTP POST"""
+   Also provides MJPEG video stream on http://localhost:8080/video"""
 
 from controller import Robot, Keyboard
 import json
@@ -24,12 +24,8 @@
 import io
 import queue
 import requests
-<<<<<<< HEAD
-from PID import AltitudeController, NavigationController, clamp
-=======
 import math
 from http.server import BaseHTTPRequestHandler, HTTPServer
->>>>>>> a84885f1
 try:
     import websocket
 except ImportError:
@@ -42,7 +38,8 @@
     Image = None
 
 
-# clamp() function moved to PID.py
+def clamp(value, value_min, value_max):
+    return min(max(value, value_min), value_max)
 
 
 # ============================================================================
@@ -78,6 +75,7 @@
     'TAKEOFF_ALTITUDE': 2.0,  # Home + 2m on z-axis
 
     # Video Stream
+    'VIDEO_PORT': 8080,
     'VIDEO_JPEG_QUALITY': 85,
 
     # ROS2 Connection
@@ -88,16 +86,6 @@
     # Nimbus Hub (Central Communication)
     'HUB_URL': 'http://localhost:5000',
     'HUB_PUBLISH_INTERVAL': 0.01,  # 100Hz (10ms)
-
-    # Simulation and Autonomous Control
-    'SIMULATION_MODE': True,
-    'NAV_HEADING_KP': 0.8,
-    'NAV_HEADING_KD': 0.6,
-    'NAV_DISTANCE_KP': 2.0,
-    'NAV_DISTANCE_KD': 0.5,
-    'NAV_HEADING_THRESHOLD_DEG': 3.0,
-    'NAV_DISTANCE_THRESHOLD_M': 1.0,
-    'NAV_POLL_INTERVAL': 0.1,
 
     # Camera
     'CAMERA_ROLL_FACTOR': -0.115,
@@ -233,26 +221,71 @@
         }
 
 
-class VideoPublisher:
-    """Encodes video frames and publishes to hub via HTTP POST"""
-
-    def __init__(self, hub_url):
-        self.hub_url = hub_url
+class MJPEGStreamHandler(BaseHTTPRequestHandler):
+    """HTTP handler for MJPEG video streaming"""
+
+    def do_GET(self):
+        if self.path == '/video':
+            self.send_response(200)
+            self.send_header('Content-type', 'multipart/x-mixed-replace; boundary=--jpgboundary')
+            self.end_headers()
+
+            print("Client connected to video stream")
+
+            while True:
+                try:
+                    # Get latest frame from global
+                    if hasattr(self.server, 'latest_frame') and self.server.latest_frame:
+                        jpg = self.server.latest_frame
+
+                        # Write MJPEG frame with headers as raw bytes
+                        self.wfile.write(b"--jpgboundary\r\n")
+                        self.wfile.write(b"Content-type: image/jpeg\r\n")
+                        self.wfile.write(f"Content-length: {len(jpg)}\r\n\r\n".encode())
+                        self.wfile.write(jpg)
+                        self.wfile.write(b"\r\n")
+
+                    time.sleep(0.033)  # 30 FPS
+                except (BrokenPipeError, ConnectionResetError, ConnectionAbortedError):
+                    print("Client disconnected from video stream")
+                    break
+                except Exception as e:
+                    print(f"Error streaming frame: {e}")
+                    break
+        else:
+            self.send_response(404)
+            self.end_headers()
+
+    def log_message(self, format, *args):
+        pass  # Suppress logs
+
+
+class VideoStreamServer:
+    """MJPEG video streaming server with async encoding"""
+
+    def __init__(self, port=8080):
+        self.port = port
+        self.server = None
+        self.server_thread = None
         self.encoder_thread = None
         self.running = False
-        self.frame_queue = queue.Queue(maxsize=2)
-        self.last_publish_time = 0
-        self.publish_interval = 0.033  # 30 FPS max
+        self.frame_queue = queue.Queue(maxsize=2)  # Limit queue size to avoid lag
 
     def start(self):
-        """Start the encoding and publishing thread"""
+        """Start the HTTP server and encoding thread"""
+        self.server = HTTPServer(('0.0.0.0', self.port), MJPEGStreamHandler)
+        self.server.latest_frame = None
         self.running = True
 
         # Start encoding thread
         self.encoder_thread = threading.Thread(target=self._encoding_loop, daemon=True)
         self.encoder_thread.start()
 
-        print(f"Video publisher started - sending to {self.hub_url}/drone/video")
+        # Start HTTP server thread
+        self.server_thread = threading.Thread(target=self.server.serve_forever, daemon=True)
+        self.server_thread.start()
+
+        print(f"MJPEG video stream started on http://localhost:{self.port}/video")
 
     def queue_frame(self, image_data, width, height):
         """Queue a frame for encoding (non-blocking, called from main loop)"""
@@ -266,7 +299,7 @@
             pass  # Drop frame if encoder is behind
 
     def _encoding_loop(self):
-        """Background thread that encodes and publishes frames"""
+        """Background thread that encodes frames"""
         while self.running:
             try:
                 # Get frame from queue with timeout
@@ -275,11 +308,6 @@
                 if Image is None:
                     continue
 
-                # Rate limit publishing
-                current_time = time.time()
-                if current_time - self.last_publish_time < self.publish_interval:
-                    continue
-
                 # Convert BGRA to RGB
                 img = Image.frombytes('RGBA', (width, height), image_data)
                 img = img.convert('RGB')
@@ -287,37 +315,24 @@
                 # Encode as JPEG
                 buffer = io.BytesIO()
                 img.save(buffer, format='JPEG', quality=85)
-                jpeg_bytes = buffer.getvalue()
-
-                # Publish to hub
-                try:
-                    requests.post(
-                        f"{self.hub_url}/drone/video",
-                        json={
-                            'data': base64.b64encode(jpeg_bytes).decode('ascii'),
-                            'timestamp': current_time,
-                            'width': width,
-                            'height': height
-                        },
-                        timeout=0.01  # 10ms timeout
-                    )
-                    self.last_publish_time = current_time
-                except requests.exceptions.RequestException:
-                    pass  # Silently fail if hub not available
+                self.server.latest_frame = buffer.getvalue()
 
             except queue.Empty:
                 continue
             except Exception as e:
-                print(f"Error encoding/publishing frame: {e}")
+                print(f"Error encoding frame: {e}")
 
     def stop(self):
-        """Stop the encoding thread"""
+        """Stop the HTTP server and encoding thread"""
         self.running = False
 
         if self.encoder_thread and self.encoder_thread.is_alive():
             self.encoder_thread.join(timeout=1)
 
-        print("Video publisher stopped")
+        if self.server:
+            self.server.shutdown()
+
+        print("Video stream stopped")
 
 
 class ROS2Bridge:
@@ -502,29 +517,6 @@
         # PID derivative tracking
         self.prev_altitude = 0.0
 
-        # PID Controllers
-        self.altitude_controller = AltitudeController(
-            k_p=CONFIG['K_VERTICAL_P'],
-            k_d=CONFIG['K_VERTICAL_D'],
-            offset=CONFIG['K_VERTICAL_OFFSET']
-        )
-
-        self.navigation_controller = NavigationController(
-            heading_kp=CONFIG['NAV_HEADING_KP'],
-            heading_kd=CONFIG['NAV_HEADING_KD'],
-            distance_kp=CONFIG['NAV_DISTANCE_KP'],
-            distance_kd=CONFIG['NAV_DISTANCE_KD'],
-            heading_threshold_deg=CONFIG['NAV_HEADING_THRESHOLD_DEG'],
-            distance_threshold_m=CONFIG['NAV_DISTANCE_THRESHOLD_M'],
-            max_yaw=CONFIG['YAW_DISTURBANCE_RIGHT'],
-            max_pitch=abs(CONFIG['PITCH_DISTURBANCE_FORWARD'])
-        )
-
-        # Navigation state
-        self.autonomous_mode = False
-        self.navigation_target = None  # Legacy delta-based (deprecated)
-        self.object_absolute_position = None  # World position of target object
-
         self.front_left_motor = self.getDevice("front left propeller")
         self.front_right_motor = self.getDevice("front right propeller")
         self.rear_left_motor = self.getDevice("rear left propeller")
@@ -540,8 +532,8 @@
         self.ros2 = ROS2Bridge(host=CONFIG['ROS2_HOST'], port=CONFIG['ROS2_PORT'])
         self.ros2_connected = False
 
-        # Initialize video publisher
-        self.video_publisher = VideoPublisher(hub_url=CONFIG['HUB_URL'])
+        # Initialize video stream server
+        self.video_server = VideoStreamServer(port=CONFIG['VIDEO_PORT'])
 
     def go_home(self):
         """Command drone to return to home position and land"""
@@ -705,15 +697,7 @@
                 'distance_to_home': self.state.distance_to_home(),
                 'connected': True,
                 'timestamp': self.getTime(),
-                'world_objects': WORLD_OBJECTS,  # Ground truth object positions for TRIG depth method
-                'simulation': CONFIG['SIMULATION_MODE'],
-                'autonomous_mode': self.autonomous_mode,
-                'navigation_target': self.navigation_target,
-                'camera_config': {
-                    'fov': 0.7854,
-                    'width': self.camera.getWidth(),
-                    'height': self.camera.getHeight()
-                }
+                'world_objects': WORLD_OBJECTS  # Ground truth object positions for TRIG depth method
             }
 
             # Non-blocking POST to hub
@@ -726,57 +710,6 @@
         except Exception as e:
             # Silently fail - don't block control loop
             pass
-
-    def poll_navigation_target(self):
-        """Poll hub for object absolute position from AI"""
-        try:
-            response = requests.get(
-                f"{CONFIG['HUB_URL']}/navigation/object_position",
-                timeout=0.01
-            )
-            if response.status_code == 200:
-                data = response.json()
-                if data.get('has_position') and data.get('object_position'):
-                    self.object_absolute_position = data['object_position']
-        except:
-            pass
-
-    def get_navigation_disturbances(self):
-        """Calculate yaw/pitch from object absolute position (if autonomous mode active)"""
-        if not self.autonomous_mode or not self.object_absolute_position:
-            return 0.0, 0.0
-
-        import math
-
-        obj_x = self.object_absolute_position['x']
-        obj_y = self.object_absolute_position['y']
-
-        drone_x = self.state.position['x']
-        drone_y = self.state.position['y']
-
-        world_dx = obj_x - drone_x
-        world_dy = obj_y - drone_y
-
-        drone_yaw = self.state.orientation['yaw']
-
-        delta_x = world_dx * math.cos(drone_yaw) + world_dy * math.sin(drone_yaw)
-        delta_y = -world_dx * math.sin(drone_yaw) + world_dy * math.cos(drone_yaw)
-
-        result = self.navigation_controller.update(
-            delta_x=delta_x,
-            delta_y=delta_y,
-            dt=self.time_step / 1000.0
-        )
-
-        if result['at_target']:
-            print(f"[AUTO] Arrived at target!")
-            self.autonomous_mode = False
-        elif not result['heading_locked']:
-            print(f"[AUTO] Turning to target (error: {result['heading_error_deg']:.1f} deg)")
-        else:
-            print(f"[AUTO] Moving forward ({result['distance']:.2f}m remaining)")
-
-        return result['yaw_disturbance'], result['pitch_disturbance']
 
     def run(self):
         print("=" * 60)
@@ -791,10 +724,6 @@
             print(f"  - {obj_name}: ({pos['x']:.2f}, {pos['y']:.2f}, {pos['z']:.2f})")
         print("=" * 60)
 
-<<<<<<< HEAD
-        # Start video publisher
-        self.video_publisher.start()
-=======
         target_pos = None
         flying_to_target = False
 
@@ -804,7 +733,6 @@
 
         # Start video stream server
         self.video_server.start()
->>>>>>> a84885f1
 
         # Try to connect to ROS2
         print("Attempting to connect to ROS2 container...")
@@ -834,18 +762,12 @@
         print("- Numpad 6: camera pan right")
         print("- H: return home and land")
         print("- L: land at current position")
-<<<<<<< HEAD
-        print("- A: toggle autonomous object tracking")
-=======
         print("- Z: activate or deactivate headset yaw control")
->>>>>>> a84885f1
 
         last_publish_time = 0
         last_hub_publish_time = 0
-        last_nav_poll_time = 0
         publish_interval = CONFIG['ROS2_PUBLISH_INTERVAL']
         hub_publish_interval = CONFIG['HUB_PUBLISH_INTERVAL']
-        nav_poll_interval = CONFIG['NAV_POLL_INTERVAL']
 
         while self.step(self.time_step) != -1:
             time_now = self.getTime()
@@ -896,9 +818,6 @@
                 # Pure manual control
                 self.camera_roll_motor.setPosition(self.camera_manual_roll)
                 self.camera_pitch_motor.setPosition(self.camera_manual_pitch)
-
-            # Get navigation disturbances if autonomous
-            nav_yaw, nav_pitch = self.get_navigation_disturbances()
 
             # Handle keyboard input - set target disturbances
             self.target_roll_disturbance = 0.0
@@ -977,18 +896,8 @@
                     self.go_home()
                 elif key == ord('L'):
                     self.land()
-                elif key == ord('A'):
-                    self.autonomous_mode = not self.autonomous_mode
-                    print(f"[AUTONOMOUS MODE: {'ENABLED' if self.autonomous_mode else 'DISABLED'}]")
 
                 key = self.keyboard.getKey()
-<<<<<<< HEAD
-
-            # Override with autonomous navigation if active
-            if self.autonomous_mode and self.object_absolute_position:
-                self.target_yaw_disturbance = nav_yaw
-                self.target_pitch_disturbance = nav_pitch
-=======
             
             # Get AI state from hub
             ai_state = self.get_ai_state()
@@ -1105,7 +1014,6 @@
                     self.target_roll_disturbance = control_y * SCALE
 
                     # print(f"[PID] target_pitch={self.target_pitch_disturbance:.2f}, target_roll={self.target_roll_disturbance:.2f}")
->>>>>>> a84885f1
 
             # Smooth ramping of disturbances (interpolate current toward target)
             dt = self.time_step / 1000.0  # Convert ms to seconds
@@ -1142,22 +1050,21 @@
 
             # PID control with damping
             # Roll/Pitch: stronger P gain + velocity damping + disturbance input
-<<<<<<< HEAD
-=======
             # print("roll_disturbance: "+str(roll_disturbance))
             # print("pitch_disturbance: "+str(pitch_disturbance))
             # print("target object coordinates: "+str(target_pos))
->>>>>>> a84885f1
             roll_input = CONFIG['K_ROLL_P'] * clamp(roll, -1.0, 1.0) + roll_velocity + roll_disturbance
             pitch_input = CONFIG['K_PITCH_P'] * clamp(pitch, -1.0, 1.0) + pitch_velocity + pitch_disturbance
             yaw_input = yaw_disturbance
 
             # Vertical: PD controller (P + D term for damping)
-            vertical_input = self.altitude_controller.update(
-                current_altitude=altitude,
-                target_altitude=self.state.target_altitude,
-                dt=self.time_step / 1000.0
-            )
+            altitude_error = self.state.target_altitude - altitude + CONFIG['K_VERTICAL_OFFSET']
+            altitude_rate = (altitude - self.prev_altitude) / (self.time_step / 1000.0)  # Derivative
+            self.prev_altitude = altitude
+
+            clamped_altitude_error = clamp(altitude_error, -1.0, 1.0)
+            vertical_input = (CONFIG['K_VERTICAL_P'] * pow(clamped_altitude_error, 3.0) -
+                            CONFIG['K_VERTICAL_D'] * altitude_rate)
 
             # Motor control with differential limiting
             base_thrust = CONFIG['K_VERTICAL_THRUST'] + vertical_input
@@ -1187,10 +1094,10 @@
             self.rear_left_motor.setVelocity(-rear_left_motor_input)
             self.rear_right_motor.setVelocity(rear_right_motor_input)
 
-            # Queue camera frame for async encoding and publishing (non-blocking)
+            # Queue camera frame for async encoding (non-blocking)
             image = self.camera.getImage()
             if image is not None:
-                self.video_publisher.queue_frame(
+                self.video_server.queue_frame(
                     bytes(image),
                     self.camera.getWidth(),
                     self.camera.getHeight()
@@ -1200,11 +1107,6 @@
             if (time_now - last_hub_publish_time) >= hub_publish_interval:
                 self.publish_to_hub()
                 last_hub_publish_time = time_now
-
-            # Poll navigation target from hub (10Hz)
-            if (time_now - last_nav_poll_time) >= nav_poll_interval:
-                self.poll_navigation_target()
-                last_nav_poll_time = time_now
 
             # Publish to ROS2 at lower frequency (30Hz) - for legacy systems
             if self.ros2_connected and (time_now - last_publish_time) >= publish_interval:
@@ -1214,12 +1116,10 @@
                 last_publish_time = time_now
 
         # Cleanup
-        self.video_publisher.stop()
+        self.video_server.stop()
         if self.ros2_connected:
             self.ros2.disconnect()
 
-<<<<<<< HEAD
-=======
     def get_ai_state(self):
         """Fetch AI results from hub"""
         try:
@@ -1240,7 +1140,6 @@
             pass
         return None
 
->>>>>>> a84885f1
 
 controller = Mavic2ProROS2Controller()
 controller.run()